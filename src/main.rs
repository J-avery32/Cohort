--- conflicted
+++ resolved
@@ -47,14 +47,8 @@
         0x00000000CCCCCCCCu64,
     ];
 
-<<<<<<< HEAD
     let mut accumulator: u64 = 0;
 
-    // SAFETY: No other cohorts are associated with id 0.
-    let cohort: std::pin::Pin<Box<Cohort<[u8; 8]>>> = unsafe { Cohort::register(0, 64) };
-    let mut arr1: [u8; 8] = [1; 8];
-    let mut arr2: [u8; 8] = [2; 8];
-=======
     // SAFETY: No other cohorts are associated with id 0.
     let  cohort: std::pin::Pin<Box<Cohort<[u8;8]>>> = unsafe { Cohort::register(0, 128*50, 64) };
     let arr1: [u8; 8] = [128,0,0,0,0,0,0,0];
@@ -67,7 +61,6 @@
         }
         cohort.push(&arr2, &[0;8]);
     }
->>>>>>> 90050e68
 
     let mut result1 = [0 as u8; 8];
     let mut result2 = [0 as u8; 8];
